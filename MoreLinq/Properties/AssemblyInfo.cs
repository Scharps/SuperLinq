--- conflicted
+++ resolved
@@ -1,4 +1,3 @@
-<<<<<<< HEAD
 #region License and Terms
 // MoreLINQ - Extensions to LINQ to Objects
 // Copyright (c) 2008 Jonathan Skeet. All rights reserved.
@@ -56,63 +55,4 @@
 // ID of the typelib if this project is exposed to COM.
 
 [assembly: Guid("fc632c9d-390e-4902-8c1c-3e57b08c1d38")]
-=======
-#region License and Terms
-// MoreLINQ - Extensions to LINQ to Objects
-// Copyright (c) 2008 Jonathan Skeet. All rights reserved.
-// 
-// Licensed under the Apache License, Version 2.0 (the "License");
-// you may not use this file except in compliance with the License.
-// You may obtain a copy of the License at
-// 
-//     http://www.apache.org/licenses/LICENSE-2.0
-// 
-// Unless required by applicable law or agreed to in writing, software
-// distributed under the License is distributed on an "AS IS" BASIS,
-// WITHOUT WARRANTIES OR CONDITIONS OF ANY KIND, either express or implied.
-// See the License for the specific language governing permissions and
-// limitations under the License.
-#endregion
-
-using System;
-using System.Reflection;
-using System.Runtime.InteropServices;
-
-[assembly: AssemblyTitle("MoreLINQ")]
-[assembly: AssemblyDescription("Extensions to LINQ to Objects")]
-[assembly: AssemblyCompany("")]
-[assembly: AssemblyProduct("MoreLINQ")]
-[assembly: AssemblyCopyright("Copyright \u00a9 2008 Jonathan Skeet. All rights reserved.")]
-[assembly: AssemblyTrademark("")]
-[assembly: AssemblyCulture("")]
-
-// Version numbers
-//
-// The build and revision number reflect the date and time
-// of a build, using the follow scheme:
-//
-// bld = months_since_2000 x 100 + day_of_month
-// rev = utc_hours_since_midnight + utc_minutes
-
-[assembly: AssemblyVersion("1.1.18418.0")]
-[assembly: AssemblyFileVersion("1.1.18418.1913")]
-
-// Debug or release configuration?
-
-#if DEBUG
-[assembly: AssemblyConfiguration("DEBUG")]
-#else
-[assembly: AssemblyConfiguration("RELEASE")]
-#endif
-
-// CLS compliance and COM visibility
-
-[assembly: CLSCompliant(true)]
-#if !NO_COM
-[assembly: ComVisible(false)]
-
-// ID of the typelib if this project is exposed to COM.
-
-[assembly: Guid("fc632c9d-390e-4902-8c1c-3e57b08c1d38")]
->>>>>>> d69465df
 #endif