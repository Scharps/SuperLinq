--- conflicted
+++ resolved
@@ -1,4 +1,3 @@
-<<<<<<< HEAD
 ﻿<?xml version="1.0" encoding="utf-8"?>
 <Project ToolsVersion="12.0" DefaultTargets="Build" xmlns="http://schemas.microsoft.com/developer/msbuild/2003">
   <Import Project="$(MSBuildExtensionsPath)\$(MSBuildToolsVersion)\Microsoft.Common.props" Condition="Exists('$(MSBuildExtensionsPath)\$(MSBuildToolsVersion)\Microsoft.Common.props')" />
@@ -253,191 +252,4 @@
   <Target Name="AfterBuild">
   </Target>
   -->
-=======
-﻿<?xml version="1.0" encoding="utf-8"?>
-<Project ToolsVersion="12.0" DefaultTargets="Build" xmlns="http://schemas.microsoft.com/developer/msbuild/2003">
-  <Import Project="$(MSBuildExtensionsPath)\$(MSBuildToolsVersion)\Microsoft.Common.props" Condition="Exists('$(MSBuildExtensionsPath)\$(MSBuildToolsVersion)\Microsoft.Common.props')" />
-  <PropertyGroup>
-    <MinimumVisualStudioVersion>10.0</MinimumVisualStudioVersion>
-    <Configuration Condition=" '$(Configuration)' == '' ">Debug</Configuration>
-    <Platform Condition=" '$(Platform)' == '' ">AnyCPU</Platform>
-    <ProjectGuid>{72C49B06-715D-4423-AD0A-78517F71D7B9}</ProjectGuid>
-    <OutputType>Library</OutputType>
-    <AppDesignerFolder>Properties</AppDesignerFolder>
-    <RootNamespace>MoreLinq</RootNamespace>
-    <AssemblyName>MoreLinq.Portable</AssemblyName>
-    <DefaultLanguage>en-US</DefaultLanguage>
-    <FileAlignment>512</FileAlignment>
-    <ProjectTypeGuids>{786C830F-07A1-408B-BD7F-6EE04809D6DB};{FAE04EC0-301F-11D3-BF4B-00C04F79EFBC}</ProjectTypeGuids>
-    <TargetFrameworkProfile>Profile328</TargetFrameworkProfile>
-    <TargetFrameworkVersion>v4.0</TargetFrameworkVersion>
-  </PropertyGroup>
-  <PropertyGroup Condition=" '$(Configuration)|$(Platform)' == 'Debug|AnyCPU' ">
-    <DebugSymbols>true</DebugSymbols>
-    <DebugType>full</DebugType>
-    <Optimize>false</Optimize>
-    <OutputPath>bin\Debug\</OutputPath>
-    <DefineConstants>TRACE;DEBUG;MORELINQ;NO_SERIALIZATION_ATTRIBUTES;NO_EXCEPTION_SERIALIZATION;NO_TRACING;NO_COM</DefineConstants>
-    <ErrorReport>prompt</ErrorReport>
-    <WarningLevel>4</WarningLevel>
-    <DocumentationFile>bin\Debug\MoreLinq.Portable.XML</DocumentationFile>
-  </PropertyGroup>
-  <PropertyGroup Condition=" '$(Configuration)|$(Platform)' == 'Release|AnyCPU' ">
-    <DebugType>pdbonly</DebugType>
-    <Optimize>true</Optimize>
-    <OutputPath>bin\Release\</OutputPath>
-    <DefineConstants>TRACE;MORELINQ;NO_SERIALIZATION_ATTRIBUTES;NO_EXCEPTION_SERIALIZATION;NO_TRACING;NO_COM</DefineConstants>
-    <ErrorReport>prompt</ErrorReport>
-    <WarningLevel>4</WarningLevel>
-    <DocumentationFile>bin\Release\MoreLinq.Portable.XML</DocumentationFile>
-  </PropertyGroup>
-  <PropertyGroup>
-    <SignAssembly>true</SignAssembly>
-  </PropertyGroup>
-  <PropertyGroup>
-    <AssemblyOriginatorKeyFile>key.snk</AssemblyOriginatorKeyFile>
-  </PropertyGroup>
-  <ItemGroup>
-    <!-- A reference to the entire .NET Framework is automatically included -->
-    <None Include="Fold.g.tt">
-      <Generator>TextTemplatingFileGenerator</Generator>
-      <LastGenOutput>Fold.g.cs</LastGenOutput>
-      <DependentUpon>MoreEnumerable.cs</DependentUpon>
-    </None>
-    <None Include="key.snk" />
-    <None Include="ToDelimitedString.g.tt">
-      <Generator>TextTemplatingFileGenerator</Generator>
-      <LastGenOutput>ToDelimitedString.g.cs</LastGenOutput>
-      <DependentUpon>MoreEnumerable.cs</DependentUpon>
-    </None>
-  </ItemGroup>
-  <ItemGroup>
-    <Compile Include="Acquire.cs">
-      <DependentUpon>MoreEnumerable.cs</DependentUpon>
-    </Compile>
-    <Compile Include="AssertCount.cs">
-      <DependentUpon>MoreEnumerable.cs</DependentUpon>
-    </Compile>
-    <Compile Include="Batch.cs">
-      <DependentUpon>MoreEnumerable.cs</DependentUpon>
-    </Compile>
-    <Compile Include="Concat.cs">
-      <DependentUpon>MoreEnumerable.cs</DependentUpon>
-    </Compile>
-    <Compile Include="Consume.cs">
-      <DependentUpon>MoreEnumerable.cs</DependentUpon>
-    </Compile>
-    <Compile Include="DistinctBy.cs">
-      <DependentUpon>MoreEnumerable.cs</DependentUpon>
-    </Compile>
-    <Compile Include="EquiZip.cs">
-      <DependentUpon>MoreEnumerable.cs</DependentUpon>
-    </Compile>
-    <Compile Include="ExceptBy.cs">
-      <DependentUpon>MoreEnumerable.cs</DependentUpon>
-    </Compile>
-    <Compile Include="Fold.cs">
-      <DependentUpon>MoreEnumerable.cs</DependentUpon>
-    </Compile>
-    <Compile Include="Fold.g.cs">
-      <AutoGen>True</AutoGen>
-      <DesignTime>True</DesignTime>
-      <DependentUpon>Fold.g.tt</DependentUpon>
-    </Compile>
-    <Compile Include="ForEach.cs">
-      <DependentUpon>MoreEnumerable.cs</DependentUpon>
-    </Compile>
-    <Compile Include="Generate.cs">
-      <DependentUpon>MoreEnumerable.cs</DependentUpon>
-    </Compile>
-    <Compile Include="GenerateByIndex.cs">
-      <DependentUpon>MoreEnumerable.cs</DependentUpon>
-    </Compile>
-    <Compile Include="GroupAdjacent.cs">
-      <DependentUpon>MoreEnumerable.cs</DependentUpon>
-    </Compile>
-    <Compile Include="Index.cs">
-      <DependentUpon>MoreEnumerable.cs</DependentUpon>
-    </Compile>
-    <Compile Include="MaxBy.cs">
-      <DependentUpon>MoreEnumerable.cs</DependentUpon>
-    </Compile>
-    <Compile Include="MinBy.cs">
-      <DependentUpon>MoreEnumerable.cs</DependentUpon>
-    </Compile>
-    <Compile Include="MoreEnumerable.cs" />
-    <Compile Include="OrderedMerge.cs">
-      <DependentUpon>MoreEnumerable.cs</DependentUpon>
-    </Compile>
-    <Compile Include="Pad.cs">
-      <DependentUpon>MoreEnumerable.cs</DependentUpon>
-    </Compile>
-    <Compile Include="Pairwise.cs">
-      <DependentUpon>MoreEnumerable.cs</DependentUpon>
-    </Compile>
-    <Compile Include="Pipe.cs">
-      <DependentUpon>MoreEnumerable.cs</DependentUpon>
-    </Compile>
-    <Compile Include="Prepend.cs">
-      <DependentUpon>MoreEnumerable.cs</DependentUpon>
-    </Compile>
-    <Compile Include="PreScan.cs">
-      <DependentUpon>MoreEnumerable.cs</DependentUpon>
-    </Compile>
-    <Compile Include="Properties\AssemblyInfo.cs" />
-    <Compile Include="Scan.cs">
-      <DependentUpon>MoreEnumerable.cs</DependentUpon>
-    </Compile>
-    <Compile Include="SequenceException.cs" />
-    <Compile Include="SingleOrFallback.cs">
-      <DependentUpon>MoreEnumerable.cs</DependentUpon>
-    </Compile>
-    <Compile Include="SkipUntil.cs">
-      <DependentUpon>MoreEnumerable.cs</DependentUpon>
-    </Compile>
-    <Compile Include="Split.cs">
-      <DependentUpon>MoreEnumerable.cs</DependentUpon>
-    </Compile>
-    <Compile Include="TakeEvery.cs">
-      <DependentUpon>MoreEnumerable.cs</DependentUpon>
-    </Compile>
-    <Compile Include="TakeLast.cs">
-      <DependentUpon>MoreEnumerable.cs</DependentUpon>
-    </Compile>
-    <Compile Include="TakeUntil.cs">
-      <DependentUpon>MoreEnumerable.cs</DependentUpon>
-    </Compile>
-    <Compile Include="ToDelimitedString.cs">
-      <DependentUpon>MoreEnumerable.cs</DependentUpon>
-    </Compile>
-    <Compile Include="ToDelimitedString.g.cs">
-      <AutoGen>True</AutoGen>
-      <DesignTime>True</DesignTime>
-      <DependentUpon>ToDelimitedString.g.tt</DependentUpon>
-    </Compile>
-    <Compile Include="ToHashSet.cs">
-      <DependentUpon>MoreEnumerable.cs</DependentUpon>
-    </Compile>
-    <Compile Include="Zip.cs">
-      <DependentUpon>MoreEnumerable.cs</DependentUpon>
-    </Compile>
-    <Compile Include="Zip.stub.cs">
-      <DependentUpon>MoreEnumerable.cs</DependentUpon>
-    </Compile>
-    <Compile Include="ZipLongest.cs">
-      <DependentUpon>MoreEnumerable.cs</DependentUpon>
-    </Compile>
-  </ItemGroup>
-  <ItemGroup>
-    <Service Include="{508349B6-6B84-4DF5-91F0-309BEEBAD82D}" />
-  </ItemGroup>
-  <Import Project="$(MSBuildExtensionsPath32)\Microsoft\Portable\$(TargetFrameworkVersion)\Microsoft.Portable.CSharp.targets" />
-  <!-- To modify your build process, add your task inside one of the targets below and uncomment it. 
-       Other similar extension points exist, see Microsoft.Common.targets.
-  <Target Name="BeforeBuild">
-  </Target>
-  <Target Name="AfterBuild">
-  </Target>
-  -->
->>>>>>> d69465df
 </Project>