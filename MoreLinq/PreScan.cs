<<<<<<< HEAD
#region License and Terms
// MoreLINQ - Extensions to LINQ to Objects
// Copyright (c) 2008 Jonathan Skeet. All rights reserved.
// 
// Licensed under the Apache License, Version 2.0 (the "License");
// you may not use this file except in compliance with the License.
// You may obtain a copy of the License at
// 
//     http://www.apache.org/licenses/LICENSE-2.0
// 
// Unless required by applicable law or agreed to in writing, software
// distributed under the License is distributed on an "AS IS" BASIS,
// WITHOUT WARRANTIES OR CONDITIONS OF ANY KIND, either express or implied.
// See the License for the specific language governing permissions and
// limitations under the License.
#endregion

namespace MoreLinq
{
    using System;
    using System.Collections.Generic;

    static partial class MoreEnumerable
    {
        /// <summary>
        /// Performs a pre-scan (exclusive prefix sum) on a sequence of elements.
        /// </summary>
        /// <remarks>
        /// An exclusive prefix sum returns an equal-length sequence where the
        /// N-th element is the sum of the first N-1 input elements (the first
        /// element is a special case, it is set to the identity). More
        /// generally, the pre-scan allows any commutative binary operation,
        /// not just a sum.
        /// The inclusive version of PreScan is <see cref="Scan{TSource}"/>.
        /// This operator uses deferred execution and streams its result.
        /// </remarks>
        /// <example>
        /// <code>
        /// Func&lt;int, int, int&gt; plus = (a, b) =&gt; a + b;
        /// int[] values = { 1, 2, 3, 4 };
        /// IEnumerable&lt;int&gt; prescan = values.PreScan(plus, 0);
        /// IEnumerable&lt;int&gt; scan = values.Scan(plus; a + b);
        /// IEnumerable&lt;int&gt; result = values.ZipShortest(prescan, plus);
        /// </code>
        /// <c>prescan</c> will yield <c>{ 0, 1, 3, 6 }</c>, while <c>scan</c>
        /// and <c>result</c> will both yield <c>{ 1, 3, 6, 10 }</c>. This
        /// shows the relationship between the inclusive and exclusive prefix sum.
        /// </example>
        /// <typeparam name="TSource">Type of elements in source sequence</typeparam>
        /// <param name="source">Source sequence</param>
        /// <param name="transformation">Transformation operation</param>
        /// <param name="identity">Identity element (see remarks)</param>
        /// <returns>The scanned sequence</returns>
        
        public static IEnumerable<TSource> PreScan<TSource>(this IEnumerable<TSource> source,
            Func<TSource, TSource, TSource> transformation, TSource identity)
        {
            if (source == null) throw new ArgumentNullException("source");
            if (transformation == null) throw new ArgumentNullException("transformation");
            return PreScanImpl(source, transformation, identity);
        }

        private static IEnumerable<T> PreScanImpl<T>(IEnumerable<T> source, Func<T, T, T> f, T id)
        {
            // special case, the first element is set to the identity
            var aggregator = id;

            foreach (var i in source)
            {
                yield return aggregator;

                // aggregate the next element in the sequence
                aggregator = f(aggregator, i);
            }
        }
    }
}
=======
#region License and Terms
// MoreLINQ - Extensions to LINQ to Objects
// Copyright (c) 2008 Jonathan Skeet. All rights reserved.
// 
// Licensed under the Apache License, Version 2.0 (the "License");
// you may not use this file except in compliance with the License.
// You may obtain a copy of the License at
// 
//     http://www.apache.org/licenses/LICENSE-2.0
// 
// Unless required by applicable law or agreed to in writing, software
// distributed under the License is distributed on an "AS IS" BASIS,
// WITHOUT WARRANTIES OR CONDITIONS OF ANY KIND, either express or implied.
// See the License for the specific language governing permissions and
// limitations under the License.
#endregion

namespace MoreLinq
{
    using System;
    using System.Collections.Generic;

    static partial class MoreEnumerable
    {
        /// <summary>
        /// Performs a pre-scan (exclusive prefix sum) on a sequence of elements.
        /// </summary>
        /// <remarks>
        /// An exclusive prefix sum returns an equal-length sequence where the
        /// N-th element is the sum of the first N-1 input elements (the first
        /// element is a special case, it is set to the identity). More
        /// generally, the pre-scan allows any commutative binary operation,
        /// not just a sum.
        /// The inclusive version of PreScan is <see cref="Scan{TSource}"/>.
        /// This operator uses deferred execution and streams its result.
        /// </remarks>
        /// <example>
        /// <code>
        /// Func&lt;int, int, int&gt; plus = (a, b) =&gt; a + b;
        /// int[] values = { 1, 2, 3, 4 };
        /// IEnumerable&lt;int&gt; prescan = values.PreScan(plus, 0);
        /// IEnumerable&lt;int&gt; scan = values.Scan(plus; a + b);
        /// IEnumerable&lt;int&gt; result = values.Zip(prescan, plus);
        /// </code>
        /// <c>prescan</c> will yield <c>{ 0, 1, 3, 6 }</c>, while <c>scan</c>
        /// and <c>result</c> will both yield <c>{ 1, 3, 6, 10 }</c>. This
        /// shows the relationship between the inclusive and exclusive prefix sum.
        /// </example>
        /// <typeparam name="TSource">Type of elements in source sequence</typeparam>
        /// <param name="source">Source sequence</param>
        /// <param name="transformation">Transformation operation</param>
        /// <param name="identity">Identity element (see remarks)</param>
        /// <returns>The scanned sequence</returns>
        
        public static IEnumerable<TSource> PreScan<TSource>(this IEnumerable<TSource> source,
            Func<TSource, TSource, TSource> transformation, TSource identity)
        {
            if (source == null) throw new ArgumentNullException("source");
            if (transformation == null) throw new ArgumentNullException("transformation");
            return PreScanImpl(source, transformation, identity);
        }

        private static IEnumerable<T> PreScanImpl<T>(IEnumerable<T> source, Func<T, T, T> f, T id)
        {
            // special case, the first element is set to the identity
            var aggregator = id;

            foreach (var i in source)
            {
                yield return aggregator;

                // aggregate the next element in the sequence
                aggregator = f(aggregator, i);
            }
        }
    }
}
>>>>>>> d69465df
<|MERGE_RESOLUTION|>--- conflicted
+++ resolved
@@ -1,4 +1,3 @@
-<<<<<<< HEAD
 #region License and Terms
 // MoreLINQ - Extensions to LINQ to Objects
 // Copyright (c) 2008 Jonathan Skeet. All rights reserved.
@@ -75,83 +74,4 @@
             }
         }
     }
-}
-=======
-#region License and Terms
-// MoreLINQ - Extensions to LINQ to Objects
-// Copyright (c) 2008 Jonathan Skeet. All rights reserved.
-// 
-// Licensed under the Apache License, Version 2.0 (the "License");
-// you may not use this file except in compliance with the License.
-// You may obtain a copy of the License at
-// 
-//     http://www.apache.org/licenses/LICENSE-2.0
-// 
-// Unless required by applicable law or agreed to in writing, software
-// distributed under the License is distributed on an "AS IS" BASIS,
-// WITHOUT WARRANTIES OR CONDITIONS OF ANY KIND, either express or implied.
-// See the License for the specific language governing permissions and
-// limitations under the License.
-#endregion
-
-namespace MoreLinq
-{
-    using System;
-    using System.Collections.Generic;
-
-    static partial class MoreEnumerable
-    {
-        /// <summary>
-        /// Performs a pre-scan (exclusive prefix sum) on a sequence of elements.
-        /// </summary>
-        /// <remarks>
-        /// An exclusive prefix sum returns an equal-length sequence where the
-        /// N-th element is the sum of the first N-1 input elements (the first
-        /// element is a special case, it is set to the identity). More
-        /// generally, the pre-scan allows any commutative binary operation,
-        /// not just a sum.
-        /// The inclusive version of PreScan is <see cref="Scan{TSource}"/>.
-        /// This operator uses deferred execution and streams its result.
-        /// </remarks>
-        /// <example>
-        /// <code>
-        /// Func&lt;int, int, int&gt; plus = (a, b) =&gt; a + b;
-        /// int[] values = { 1, 2, 3, 4 };
-        /// IEnumerable&lt;int&gt; prescan = values.PreScan(plus, 0);
-        /// IEnumerable&lt;int&gt; scan = values.Scan(plus; a + b);
-        /// IEnumerable&lt;int&gt; result = values.Zip(prescan, plus);
-        /// </code>
-        /// <c>prescan</c> will yield <c>{ 0, 1, 3, 6 }</c>, while <c>scan</c>
-        /// and <c>result</c> will both yield <c>{ 1, 3, 6, 10 }</c>. This
-        /// shows the relationship between the inclusive and exclusive prefix sum.
-        /// </example>
-        /// <typeparam name="TSource">Type of elements in source sequence</typeparam>
-        /// <param name="source">Source sequence</param>
-        /// <param name="transformation">Transformation operation</param>
-        /// <param name="identity">Identity element (see remarks)</param>
-        /// <returns>The scanned sequence</returns>
-        
-        public static IEnumerable<TSource> PreScan<TSource>(this IEnumerable<TSource> source,
-            Func<TSource, TSource, TSource> transformation, TSource identity)
-        {
-            if (source == null) throw new ArgumentNullException("source");
-            if (transformation == null) throw new ArgumentNullException("transformation");
-            return PreScanImpl(source, transformation, identity);
-        }
-
-        private static IEnumerable<T> PreScanImpl<T>(IEnumerable<T> source, Func<T, T, T> f, T id)
-        {
-            // special case, the first element is set to the identity
-            var aggregator = id;
-
-            foreach (var i in source)
-            {
-                yield return aggregator;
-
-                // aggregate the next element in the sequence
-                aggregator = f(aggregator, i);
-            }
-        }
-    }
-}
->>>>>>> d69465df
+}